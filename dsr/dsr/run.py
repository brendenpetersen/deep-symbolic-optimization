--- conflicted
+++ resolved
@@ -59,28 +59,13 @@
         import gym
         gym.make(name)
 
-<<<<<<< HEAD
-    # Reset cache and TensorFlow graph
-    Program.clear_cache()
-    tf.reset_default_graph()
-
-    # Shift actual seed by checksum to ensure it's different across different benchmarks
-    tf.set_random_seed(seed + zlib.adler32(name.encode("utf-8")))
-
-=======
->>>>>>> 34d6d64e
     # Train the model
     model = DeepSymbolicOptimizer(config)
     start = time.time()
     result = {"name" : name, "seed" : seed} # Name and seed are listed first
-<<<<<<< HEAD
-    result.update(model.train())
+    result.update(model.train(seed=seed))
     result["t"] = time.time() - start
     result.pop("program")
-=======
-    result.update(model.train(seed=seed))
-    result["t"] = time.time() - start
->>>>>>> 34d6d64e
 
     return result
 
