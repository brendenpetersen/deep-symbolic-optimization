--- conflicted
+++ resolved
@@ -294,29 +294,16 @@
             pd.DataFrame(result, index=[0]).to_csv(summary_path, header=not os.path.exists(summary_path), mode='a', index=False)
             write_header = False
 
-<<<<<<< HEAD
     for benchmark in [*unique_benchmark_configs]:
         config = unique_benchmark_configs[benchmark]
-        if config["postprocess"]["print"]:
-            from dsr.logeval import LogEval
-            log = LogEval(
-                config["paths"]["log_dir"],
-                config_file=config["paths"]["config_file"])
-            log.analyze_log(
-                log_count=config["postprocess"]["print_count"],
-                show_hof=config["training"]["hof"] != None and config["training"]["hof"] > 0,
-                show_pf=config["training"]["pareto_front"],
-                save_plots=config["postprocess"]["save_plots"])
-=======
-    print("Results saved to: {}".format(output_filename))
-
-    log = LogEval(logdir)
-    log.analyze_log(
-        show_count=5,
-        show_hof=config_training["hof"] is not None and config_training["hof"] > 0,
-        show_pf=config_training["pareto_front"],
-        save_plots=config["postprocess"]["save_plots"])
->>>>>>> 744d3bf5
+        log = LogEval(
+            config["paths"]["log_dir"],
+            config_file=config["paths"]["config_file"])
+        log.analyze_log(
+            show_count=config["postprocess"]["show_count"],
+            show_hof=config["training"]["hof"] != None and config["training"]["hof"] > 0,
+            show_pf=config["training"]["pareto_front"],
+            save_plots=config["postprocess"]["save_plots"])
 
 
 if __name__ == "__main__":
