"""Class for symbolic expression object or program."""

import array
import os
import warnings
from textwrap import indent

import numpy as np
from sympy.parsing.sympy_parser import parse_expr
from sympy import pretty
import gym

from dsr.library import Token
from dsr.functions import PlaceholderConstant, function_map
from dsr.const import make_const_optimizer
from dsr.utils import cached_property
import dsr.utils as U


def _finish_tokens(tokens, n_objects: int = 1):

    """
    Finish the token strings to make sure they are a valid program. 
    
    We know we have a valid program if all arities a cancled out by 
    a the same number of terminals. Once we reach a point in the string
    where these aq equal, we cut the string of tokens. Otherwise, the 
    tokens are not yet a valid program. The solution is to keep adding 
    terminals until they fully counterweight the arities. 
    
    We have to do this since we emit programs as strings which can leave
    them over or under complete. 
    
    Parameters
    ----------
    tokens : list of integers
        A list of integers corresponding to tokens in the library. The list
        defines an expression's pre-order traversal. 
       
    Returns
    _______
    tokens : list of integers
        A list of integers corresponding to tokens in the library. The list
        defines an expression's pre-order traversal. "Dangling" programs are
        completed with repeated "x1" until the expression completes.
        
    """
    
    arities         = np.array([Program.library.arities[t] for t in tokens])
    # Number of dangling nodes, returns the cumsum up to each point
    # Note that terminal nodes are -1 while functions will be >= 0 since arities - 1
    dangling        = 1 + np.cumsum(arities - 1) 
    
    if -n_objects in (dangling - 1):
        # Chop off tokens once the cumsum reaches 0, This is the last valid point in the tokens
        expr_length     = 1 + np.argmax((dangling - 1) == -n_objects)
        tokens          = tokens[:expr_length]
    else:
        # Extend with valid variables until string is valid
        if Program.task.task_type != 'binding':
            tokens = np.append(tokens, np.random.choice(Program.library.input_tokens, size=dangling[-1]))

    return tokens


def from_str_tokens(str_tokens, optimize, skip_cache=False, n_objects=1):
    """
    Memoized function to generate a Program from a list of str and/or float.
    See from_tokens() for details.

    Parameters
    ----------
    str_tokens : str | list of (str | float)
        Either a comma-separated string of tokens and/or floats, or a list of
        str and/or floats.

    optimize : bool
        See from_tokens().

    skip_cache : bool
        See from_tokens().

    Returns
    -------
    program : Program
        See from_tokens().
    """

    # Convert str to list of str
    if isinstance(str_tokens, str):
        str_tokens = str_tokens.split(",")

    # Convert list of str|float to list of tokens
    if isinstance(str_tokens, list):
        traversal = []
        constants = []
        for s in str_tokens:
            if s in Program.library.names:
                t = Program.library.names.index(s.lower())
            elif U.is_float(s):
                assert "const" not in str_tokens, "Currently does not support both placeholder and hard-coded constants."
                assert not optimize, "Currently does not support optimization with hard-coded constants."
                t = Program.library.const_token
                constants.append(float(s))
            else:
                raise ValueError("Did not recognize token {}.".format(s))
            traversal.append(t)
        traversal = np.array(traversal, dtype=np.int32)
    else:
        raise ValueError("Input must be list or string.")

    # Generate base Program (with "const" for constants)
    p = from_tokens(traversal, optimize=optimize, skip_cache=skip_cache, n_objects=n_objects)

    # Replace any constants
    p.set_constants(constants)

    return p


def from_tokens(tokens, optimize, skip_cache=False, on_policy=True, n_objects=1):

    """
    Memoized function to generate a Program from a list of tokens.

    Since some tokens are nonfunctional, this first computes the corresponding
    traversal. If that traversal exists in the cache, the corresponding Program
    is returned. Otherwise, a new Program is returned.

    Parameters
    ----------
    tokens : list of integers
        A list of integers corresponding to tokens in the library. The list
        defines an expression's pre-order traversal. "Dangling" programs are
        completed with repeated "x1" until the expression completes.

    optimize : bool
        Whether to optimize the program before returning it.

    skip_cache : bool
        Whether to bypass the cache when creating the program (used for
        previously learned symbolic actions in DSP).

    Returns
    _______
    program : Program
        The Program corresponding to the tokens, either pulled from memoization
        or generated from scratch.
    """

    '''
        Truncate expressions that complete early; extend ones that don't complete
    '''
    tokens = _finish_tokens(tokens, n_objects=n_objects)

    # For stochastic Tasks, there is no cache; always generate a new Program.
    # For deterministic Programs, if the Program is in the cache, return it;
    # otherwise, create a new one and add it to the cache.
    if skip_cache:
        p = Program(tokens, optimize=optimize, on_policy=on_policy, n_objects=n_objects)
    elif Program.task.stochastic:
        p = Program(tokens, optimize=optimize, on_policy=on_policy, n_objects=n_objects)
    else:
        key = tokens.tostring()
        if key in Program.cache:
            p = Program.cache[key]
            if on_policy:
                p.on_policy_count += 1
            else:
                p.off_policy_count += 1
        else:
            p = Program(tokens, optimize=optimize, on_policy=on_policy, n_objects=n_objects)
            Program.cache[key] = p

    return p


class Program(object):
    """
    The executable program representing the symbolic expression.

    The program comprises unary/binary operators, constant placeholders
    (to-be-optimized), input variables, and hard-coded constants.

    Parameters
    ----------
    tokens : list of integers
        A list of integers corresponding to tokens in the library. "Dangling"
        programs are completed with repeated "x1" until the expression
        completes.

    optimize : bool
        Whether to optimize the program upon initializing it.

    Attributes
    ----------
    traversal : list
        List of operators (type: Function) and terminals (type: int, float, or
        str ("const")) encoding the pre-order traversal of the expression tree.

    tokens : np.ndarry (dtype: int)
        Array of integers whose values correspond to indices

    const_pos : list of int
        A list of indicies of constant placeholders along the traversal.

    float_pos : list of float
        A list of indices of constants placeholders or floating-point constants
        along the traversal.

    sympy_expr : str
        The (lazily calculated) SymPy expression corresponding to the program.
        Used for pretty printing _only_.

    complexity : float
        The (lazily calcualted) complexity of the program.

    r : float
        The (lazily calculated) reward of the program.

    count : int
        The number of times this Program has been sampled.

    str : str
        String representation of tokens. Useful as unique identifier.
    """

    # Static variables
    task = None             # Task
    library = None          # Library
    const_optimizer = None  # Function to optimize constants
    cache = {}

    # Cython-related static variables
    have_cython = None      # Do we have cython installed
    execute = None          # Link to execute. Either cython or python
    cyfunc = None           # Link to cyfunc lib since we do an include inline

    def __init__(self, tokens, optimize, on_policy=True, n_objects=1):

        """
        Builds the Program from a list of Tokens, optimizes the Constants
        against reward function, and evalutes the reward.
        """
        
        self.traversal      = [Program.library[t] for t in tokens]
        self.const_pos      = [i for i, t in enumerate(tokens) if Program.library[t].name == "const"] # Just constant placeholder positions
        self.len_traversal  = len(self.traversal)

        if self.have_cython and self.len_traversal > 1:
            self.is_input_var    = array.array('i', [t.input_var is not None for t in self.traversal])
        
        self.invalid    = False
        self.str        = tokens.tostring()        
        self.n_objects = n_objects
        
        if optimize:
            _ = self.optimize()

        self.on_policy_count = 1 if on_policy else 0
        self.off_policy_count = 0 if on_policy else 1

        self.originally_on_policy = on_policy # Note if a program was created on policy

        if self.n_objects > 1:
            # Fill list of multi-traversals
            #danglings = -1 * np.arange(0, self.n_objects) # dangling values to look for. When dangling (calculated below) is in this list, then an expression has ended.
            danglings = -1 * np.arange(1, self.n_objects + 1)
            self.traversals = [] # list to keep track of each multi-traversal
            i_prev = 0
            arity_list = [] # list of arities for each node in the overall traversal
            for i, token in enumerate(self.traversal):
                #import ipdb; ipdb.set_trace()
                arities = token.arity
                arity_list.append(arities)
                dangling = 1 + np.cumsum(np.array(arity_list) - 1)[-1]
                if (dangling - 1) in danglings:
                    #import ipdb; ipdb.set_trace()
                    trav_object = self.traversal[i_prev:i+1]
                    self.traversals.append(trav_object)
                    i_prev = i+1
                    """
                    Keep only what dangling values have not yet been calculated. Don't want dangling to go down and up (e.g hits -1, goes back up to 0 before hitting -2)
                    and trigger the end of a traversal at the wrong time 
                    """
                    danglings = danglings[danglings != dangling - 1]
        
    def cython_execute(self, X):
        """Executes the program according to X using Cython.

        Parameters
        ----------
        X : array-like, shape = [n_samples, n_features]
            Training vectors, where n_samples is the number of samples and
            n_features is the number of features.
        
        Returns
        -------
        y_hats : array-like, shape = [n_samples]
            The result of executing the program on X.
        """

        if self.len_traversal > 1:
            return self.cyfunc.execute(X, self.len_traversal, self.traversal, self.is_input_var)
        else:
            return self.python_execute(X)
    
    def python_execute(self, X):
        """Executes the program according to X using Python.

        Parameters
        ----------
        X : array-like, shape = [n_samples, n_features]
            Training vectors, where n_samples is the number of samples and
            n_features is the number of features.

        Returns
        -------
        y_hats : array-like, shape = [n_samples]
            The result of executing the program on X.
        """

        # # Check for single-node programs
        # node = self.traversal[0]
        # if isinstance(node, float):
        #     return np.repeat(node, X.shape[0])
        # if isinstance(node, int):
        #     return X[:, node]

        apply_stack = []

        for node in self.traversal:

            apply_stack.append([node])

            while len(apply_stack[-1]) == apply_stack[-1][0].arity + 1:
                # Apply functions that have sufficient arguments
                token = apply_stack[-1][0]
                terminals = apply_stack[-1][1:]
                # terminals = [np.repeat(t, X.shape[0]) if isinstance(t, float)
                #              else X[:, t] if isinstance(t, int)
                #              else t for t in apply_stack[-1][1:]]
                if token.input_var is not None:
                    intermediate_result = X[:, token.input_var]
                else:
                    intermediate_result = token(*terminals)
                if len(apply_stack) != 1:
                    apply_stack.pop()
                    apply_stack[-1].append(intermediate_result)
                else:
                    return intermediate_result

        # We should never get here
        assert False, "Function should never get here!"
        return None    
    
    def execute(self, X):
        # TODO: Consider updating execute_function to take a traversal as an argument instead of a Program. Then can clean up this function.
        # loops over n_objects and calls execute_function on each sub-traversal
        if self.n_objects > 1:
            result = []
            for i in range(self.n_objects):
                self.traversal = self.traversals[i]
                out = Program.execute_function(self, X)
                result.append(out)
            return result
        else:
            return Program.execute_function(self, X)
    
    def optimize(self):
        """
        Optimizes the constant tokens against the training data and returns the
        optimized constants.

        This function generates an objective function based on the training
        dataset, reward function, and constant optimizer. It ignores penalties
        because the Program structure is fixed, thus penalties are all the same.
        It then optimizes the constants of the program and returns the optimized
        constants.

        Returns
        _______
        optimized_constants : vector
            Array of optimized constants.
        """

        # TBD: Should return np.float32

        # Create the objective function, which is a function of the constants being optimized
        def f(consts):
            self.set_constants(consts)
            r = self.task.reward_function(self)
            obj = -r # Constant optimizer minimizes the objective function

            # Need to reset to False so that a single invalid call during
            # constant optimization doesn't render the whole Program invalid.
            self.invalid = False

            return obj
        
        assert self.execute is not None, "set_execute needs to be called first"
        
        if len(self.const_pos) > 0:
            # Do the optimization
            x0 = np.ones(len(self.const_pos)) # Initial guess
            optimized_constants = Program.const_optimizer(f, x0)
            self.set_constants(optimized_constants)

        else:
            # No need to optimize if there are no constants
            optimized_constants = []

        return optimized_constants

    def set_constants(self, consts):
        """Sets the program's constants to the given values"""

        for i, const in enumerate(consts):
            # Create a new instance of PlaceholderConstant instead of changing
            # the "values" attribute, otherwise all Programs will have the same
            # instance and just overwrite each other's value.
            self.traversal[self.const_pos[i]] = PlaceholderConstant(const)


    @classmethod
    def clear_cache(cls):
        """Clears the class' cache"""

        cls.cache = {}


    @classmethod
    def set_task(cls, task):
        """Sets the class' Task"""

        Program.task = task
        Program.library = task.library


    @classmethod
    def set_const_optimizer(cls, name, **kwargs):
        """Sets the class' constant optimizer"""

        const_optimizer = make_const_optimizer(name, **kwargs)
        Program.const_optimizer = const_optimizer


    @classmethod
    def set_complexity_penalty(cls, name, weight):
        """Sets the class' complexity penalty"""

        all_functions = {
            # No penalty
            None : lambda p : 0.0,

            # Length of tree
            "length" : lambda p : len(p)
        }

        assert name in all_functions, "Unrecognzied complexity penalty name"

        if weight == 0:
            Program.complexity_penalty = lambda p : 0.0
        else:
            Program.complexity_penalty = lambda p : weight * all_functions[name](p)


    @classmethod
    def set_execute(cls, protected):
        """Sets which execute method to use"""
        
        """
        If cython ran, we will have a 'c' file generated. The dynamic libary can be 
        given different names, so it's not reliable for testing if cython ran.
        """
        cpath = os.path.join(os.path.dirname(__file__),'cyfunc.c')
        
        if os.path.isfile(cpath):
            from .                  import cyfunc
            Program.cyfunc          = cyfunc
            execute_function        = Program.cython_execute
            Program.have_cython     = True
        else:
            execute_function        = Program.python_execute
            Program.have_cython     = False

        if protected:
            Program.execute_function = execute_function
        else:

            class InvalidLog():
                """Log class to catch and record numpy warning messages"""

                def __init__(self):
                    self.error_type = None # One of ['divide', 'overflow', 'underflow', 'invalid']
                    self.error_node = None # E.g. 'exp', 'log', 'true_divide'
                    self.new_entry = False # Flag for whether a warning has been encountered during a call to Program.execute()

                def write(self, message):
                    """This is called by numpy when encountering a warning"""

                    if not self.new_entry: # Only record the first warning encounter
                        message = message.strip().split(' ')
                        self.error_type = message[1]
                        self.error_node = message[-1]
                    self.new_entry = True

                def update(self, p):
                    """If a floating-point error was encountered, set Program.invalid
                    to True and record the error type and error node."""

                    if self.new_entry:
                        p.invalid = True
                        p.error_type = self.error_type
                        p.error_node = self.error_node
                        self.new_entry = False


            invalid_log = InvalidLog()
            np.seterrcall(invalid_log) # Tells numpy to call InvalidLog.write() when encountering a warning

            # Define closure for execute function
            def unsafe_execute(p, X):
                """This is a wrapper for execute_function. If a floating-point error
                would be hit, a warning is logged instead, p.invalid is set to True,
                and the appropriate nan/inf value is returned. It's up to the task's
                reward function to decide how to handle nans/infs."""

                with np.errstate(all='log'):
                    y = execute_function(p, X)
                    invalid_log.update(p)
                    return y

            Program.execute_function = unsafe_execute

    @cached_property
    def complexity(self):
        """Evaluates and returns the complexity of the program"""

        return Program.complexity_penalty(self.traversal)

    @cached_property
    def r(self):
        """Evaluates and returns the reward of the program"""
        with warnings.catch_warnings():
            warnings.simplefilter("ignore")
            
            return self.task.reward_function(self)

    @cached_property
    def evaluate(self):
        """Evaluates and returns the evaluation metrics of the program."""
        with warnings.catch_warnings():
            warnings.simplefilter("ignore")
            
            return self.task.evaluate(self)
    
    @cached_property
    def complexity_eureqa(self):
        """Computes sum of token complexity based on Eureqa complexity measures."""

        complexity = sum([t.complexity for t in self.traversal])
        return complexity

    @cached_property
    def sympy_expr(self):
        """
        Returns the attribute self.sympy_expr.

        This is actually a bit complicated because we have to go: traversal -->
        tree --> serialized tree --> SymPy expression
        """
        if self.task.task_type == 'binding':
            return self.traversal
        tree = self.traversal.copy()
        tree = build_tree(tree)
        tree = convert_to_sympy(tree)
        try:
            expr = parse_expr(tree.__repr__()) # SymPy expression
        except:
            expr = "N/A"

        return expr


    def pretty(self):
        """Returns pretty printed string of the program"""
        if self.task.task_type != 'binding':
            return pretty(self.sympy_expr)
        else:
            return None


    def print_stats(self):
        """Prints the statistics of the program"""
        print("\tReward: {}".format(self.r))
<<<<<<< HEAD
        print("\tCount: {}".format(self.count))
        print("\tInvalid: {} On Policy: {}".format(self.invalid, self.on_policy))
=======
        print("\tBase reward: {}".format(self.base_r))
        print("\tCount Off-policy: {}".format(self.off_policy_count))
        print("\tCount On-policy: {}".format(self.on_policy_count))
        print("\tInvalid: {} On Policy: {}".format(self.invalid, self.originally_on_policy))
>>>>>>> 152404f0
        print("\tTraversal: {}".format(self))
        if self.task.task_type != 'binding':
            print("\tExpression:")
            print("{}\n".format(indent(self.pretty(), '\t  ')))
        

    def __repr__(self):
        """Prints the program's traversal"""
        return ','.join([repr(t) for t in self.traversal])


###############################################################################
# Everything below this line is currently only being used for pretty printing #
###############################################################################


# Possible library elements that sympy capitalizes
capital = ["add", "mul", "pow"]


class Node(object):
    """Basic tree class supporting printing"""

    def __init__(self, val):
        self.val = val
        self.children = []

    def __repr__(self):
        children_repr = ",".join(repr(child) for child in self.children)
        if len(self.children) == 0:
            return self.val # Avoids unnecessary parantheses, e.g. x1()
        return "{}({})".format(self.val, children_repr)


def build_tree(traversal):
    """Recursively builds tree from pre-order traversal"""

    op = traversal.pop(0)
    n_children = op.arity
    val = repr(op)
    if val in capital:
        val = val.capitalize()

    node = Node(val)

    for _ in range(n_children):
        node.children.append(build_tree(traversal))

    return node


def convert_to_sympy(node):
    """Adjusts trees to only use node values supported by sympy"""

    if node.val == "div":
        node.val = "Mul"
        new_right = Node("Pow")
        new_right.children.append(node.children[1])
        new_right.children.append(Node("-1"))
        node.children[1] = new_right

    elif node.val == "sub":
        node.val = "Add"
        new_right = Node("Mul")
        new_right.children.append(node.children[1])
        new_right.children.append(Node("-1"))
        node.children[1] = new_right

    elif node.val == "inv":
        node.val = Node("Pow")
        node.children.append(Node("-1"))

    elif node.val == "neg":
        node.val = Node("Mul")
        node.children.append(Node("-1"))

    elif node.val == "n2":
        node.val = "Pow"
        node.children.append(Node("2"))

    elif node.val == "n3":
        node.val = "Pow"
        node.children.append(Node("3"))

    elif node.val == "n4":
        node.val = "Pow"
        node.children.append(Node("4"))

    for child in node.children:
        convert_to_sympy(child)

    return node<|MERGE_RESOLUTION|>--- conflicted
+++ resolved
@@ -594,15 +594,10 @@
     def print_stats(self):
         """Prints the statistics of the program"""
         print("\tReward: {}".format(self.r))
-<<<<<<< HEAD
-        print("\tCount: {}".format(self.count))
-        print("\tInvalid: {} On Policy: {}".format(self.invalid, self.on_policy))
-=======
-        print("\tBase reward: {}".format(self.base_r))
         print("\tCount Off-policy: {}".format(self.off_policy_count))
         print("\tCount On-policy: {}".format(self.on_policy_count))
-        print("\tInvalid: {} On Policy: {}".format(self.invalid, self.originally_on_policy))
->>>>>>> 152404f0
+        print("\tOriginally on Policy: {}".format(self.originally_on_policy))
+        print("\tInvalid: {}".format(self.invalid))
         print("\tTraversal: {}".format(self))
         if self.task.task_type != 'binding':
             print("\tExpression:")
