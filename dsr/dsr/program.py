"""Class for symbolic expression object or program."""

import array
import os
import warnings
from textwrap import indent

import numpy as np
from sympy.parsing.sympy_parser import parse_expr
from sympy import pretty
import gym

from dsr.functions import function_map, Function
from dsr.const import make_const_optimizer
from dsr.utils import cached_property
import dsr.utils as U

<<<<<<< HEAD
try:
    from deap import gp 
except ImportError:
    gp = None

import sys

def get_size(obj, seen=None):
    """Recursively finds size of objects"""
    size = sys.getsizeof(obj)
    if seen is None:
        seen = set()
    obj_id = id(obj)
    if obj_id in seen:
        return 0
    # Important mark as seen *before* entering recursion to gracefully handle
    # self-referential objects
    seen.add(obj_id)
    if isinstance(obj, dict):
        size += sum([get_size(v, seen) for v in obj.values()])
        size += sum([get_size(k, seen) for k in obj.keys()])
    elif hasattr(obj, '__dict__'):
        size += get_size(obj.__dict__, seen)
    elif hasattr(obj, '__iter__') and not isinstance(obj, (str, bytes, bytearray)):
        size += sum([get_size(i, seen) for i in obj])
    return size    
    
def _finish_tokens(tokens):
    """
    Finish the token strings to make sure they are a valid program. 
    
    We know we have a valid program if all arities a cancled out by 
    a the same number of terminals. Once we reach a point in the string
    where these aq equal, we cut the string of tokens. Otherwise, the 
    tokens are not yet a valid program. The solution is to keep adding 
    terminals until they fully counterweight the arities. 
    
    We have to do this since we emit programs as strings which can leave
    them over or under complete. 
    
    Parameters
    ----------
    tokens : list of integers
        A list of integers corresponding to tokens in the library. The list
        defines an expression's pre-order traversal. 
        
    Returns
    _______
    tokens : list of integers
        A list of integers corresponding to tokens in the library. The list
        defines an expression's pre-order traversal. "Dangling" programs are
        completed with repeated "x1" until the expression completes.
        
    """
    
    arities         = np.array([Program.arities[t] for t in tokens])
    # Number of dangling nodes, returns the cumsum up to each point
    # Note that terminal nodes are -1 while functions will be >= 0 since arities - 1
    dangling        = 1 + np.cumsum(arities - 1) 
    
    if 0 in dangling:
        # Chop off tokens once the cumsum reaches 0, This is the last valid point in the tokens
        expr_length     = 1 + np.argmax(dangling == 0)
        tokens          = tokens[:expr_length]
    else:
        # We never reach a zero point. keep adding terminal tokens until we do. 
        # If we only have one var then we just pad with zeros. 
        tokens          = np.append(tokens, np.random.randint(0, high=Program.n_input_var, size=dangling[-1])) #Extend with valid variables until string is valid. 
    
    
    return tokens
=======

def from_str_tokens(str_tokens, optimize):
    """
    Memoized function to generate a Program from a list of str and/or float.
    See from_tokens() for details.

    Parameters
    ----------
    str_tokens : str | list of (str | float)
        Either a comma-separated string of tokens and/or floats, or a list of
        str and/or floats.

    optimize : bool
        See from_tokens().

    Returns
    -------
    program : Program
        See from_tokens().
    """

    # Convert str to list of str
    if isinstance(str_tokens, str):
        str_tokens = str_tokens.split(",")
    
    # Convert list of str|float to list of tokens
    if isinstance(str_tokens, list):
        traversal = []
        constants = []
        for s in str_tokens:
            if s in Program.str_library:
                t = Program.str_library.index(s.lower())
            elif U.is_float(s):
                assert "const" not in str_tokens, "Currently does not support both placeholder and hard-coded constants."
                assert not optimize, "Currently does not support optimization with hard-coded constants."
                t = Program.const_token
                constants.append(float(s))
            else:
                raise ValueError("Did not recognize token {}.".format(s))
            traversal.append(t)
        traversal = np.array(traversal, dtype=np.int32)
    else:
        raise ValueError("Input must be list or string.")

    # Generate base Program (with "const" for constants)
    p = from_tokens(traversal, optimize=optimize)

    # Replace any constants
    p.set_constants(constants)

    return p

>>>>>>> e629eec2

def from_tokens(tokens, optimize):
    """
    Memoized function to generate a Program from a list of tokens.

    Since some tokens are nonfunctional, this first computes the corresponding
    traversal. If that traversal exists in the cache, the corresponding Program
    is returned. Otherwise, a new Program is returned.

    Parameters
    ----------
    tokens : list of integers
        A list of integers corresponding to tokens in the library. The list
        defines an expression's pre-order traversal. "Dangling" programs are
        completed with repeated "x1" until the expression completes.

    optimize : bool
        Whether to optimize the program before returning it.

    Returns
    _______
    program : Program
        The Program corresponding to the tokens, either pulled from memoization
        or generated from scratch.
    """

    '''
        Truncate expressions that complete early; extend ones that don't complete
    '''
    tokens = _finish_tokens(tokens)

    # For stochastic Programs, there is no cache; always generate a new Program.
    # For deterministic Programs, if the Program is in the cache, return it;
    # otherwise, create a new one and add it to the cache.
    if Program.stochastic:
        p = Program(tokens, optimize=optimize)
    else:
        key = tokens.tostring()
        if key in Program.cache:
            p = Program.cache[key]
            p.count += 1
        else:
            p = Program(tokens, optimize=optimize)
            Program.cache[key] = p

    return p


<<<<<<< HEAD

def DEAP_to_tokens(individual, tokens_size):
        
    assert gp is not None, "Must import Deap GP library to use method. You may need to install it."
    assert isinstance(individual, gp.PrimitiveTree), "Program tokens should be a Deap GP PrimativeTree object."

    
    l = min(len(individual),tokens_size)
  
    tokens = np.zeros(tokens_size,dtype=np.int32)
    
    for i in range(l):
        
        t = individual[i]
        
        if isinstance(t, gp.Terminal):
            if t.name is "const":
                # Get the constant token, this will not store the actual const (TO DO, fix somehow)
                tokens[i] = Program.const_token
            else:
                # Get the int which is contained in "ARG{}",
                tokens[i] = int(t.name[3:])
        else:
            # Get the index number for this op from the op list in Program.library
            tokens[i] = Program.str_library.index(t.name)
            
    arities         = np.array([Program.arities[t] for t in tokens])
    dangling        = 1 + np.cumsum(arities - 1) 
    expr_length     = 1 + np.argmax(dangling == 0)
  
    return tokens, expr_length
    
def tokens_to_DEAP(tokens, primitive_set):
    """
    Transforms DSR standard tokens into DEAP format tokens.

    DSR and DEAP format are very similar, but we need to translate it over. 

    Parameters
    ----------
    tokens : list of integers
        A list of integers corresponding to tokens in the library. The list
        defines an expression's pre-order traversal. "Dangling" programs are
        completed with repeated "x1" until the expression completes.

    primitive_set : gp.PrimitiveSet
        This should contain the list of primitives we will use. One way to create this is:
        
            # Create the primitive set
            pset = gp.PrimitiveSet("MAIN", dataset.X_train.shape[1])

            # Add input variables
            rename_kwargs = {"ARG{}".format(i) : "x{}".format(i + 1) for i in range(dataset.n_input_var)}
            pset.renameArguments(**rename_kwargs)

            # Add primitives
            for k, v in function_map.items():
                if k in dataset.function_set:
                    pset.addPrimitive(v.function, v.arity, name=v.name) 

    Returns
    _______
    individual : gp.PrimitiveTree
        This is a specialized list that contains points to element from primitive_set that were mapped based 
        on the translation of the tokens. 
    """
        
    assert gp is not None, "Must import Deap GP library to use method. You may need to install it."
    assert isinstance(tokens, np.ndarray), "Raw tokens are supplied as a numpy array."
    assert isinstance(primitive_set, gp.PrimitiveSet), "You need to supply a valid primitive set for translation."
    assert Program.library is not None, "You have to have an initial program class to supply library token conversions."
    
    '''
        Truncate expressions that complete early; extend ones that don't complete
    '''
    tokens  = _finish_tokens(tokens)
             
    plist   = []        
    
    for t in tokens:
        
        node = Program.library[t]

        if isinstance(node, float) or isinstance(node, str):
            '''
                NUMBER - Library supplied floating point constant. 
                    
                    Typically this is a constant parameter we want to optimize. Its value may change. 
            '''
            try:
                p = primitive_set.mapping["const"]
                p.value = 1.0 #node
                plist.append(p)
            except ValueError:
                print("ERROR: Cannot add \"const\" from DEAP primitve set")
                
        elif isinstance(node, int):
            '''
                NUMBER - Values from input X at location given by value in node
                
                    This is usually the raw data point numerical values. Its value should not change. 
            '''
            try:
                plist.append(primitive_set.mapping["x{}".format(node+1)])
            except ValueError:
                print("ERROR: Cannot add argument value \"x{}\" from DEAP primitve set".format(node))
                
        else:
            '''
                FUNCTION - Name should map from Program. Be sure to add all function map items into PrimativeSet before call. 
                
                    This is any common function with a name like "sin" or "log". 
                    We assume right now all functions work on floating points. 
            '''
            try:
                plist.append(primitive_set.mapping[node.name])
            except ValueError:
                print("ERROR: Cannot add function \"{}\" from DEAP primitve set".format(node.name))
            
    individual = gp.PrimitiveTree(plist)
    
    '''
        Look. You've got it all wrong. You don't need to follow me. 
        You don't need to follow anybody! You've got to think for yourselves. 
        You're all individuals! 
    '''
    return individual


=======
>>>>>>> e629eec2
class Program(object):
    """
    The executable program representing the symbolic expression.

    The program comprises unary/binary operators, constant placeholders
    (to-be-optimized), input variables, and hard-coded constants.

    Parameters
    ----------
    tokens : list of integers
        A list of integers corresponding to tokens in the library. "Dangling"
        programs are completed with repeated "x1" until the expression
        completes.

    optimize : bool
        Whether to optimize the program upon initializing it.

    Attributes
    ----------
    traversal : list
        List of operators (type: Function) and terminals (type: int, float, or
        str ("const")) encoding the pre-order traversal of the expression tree.

    tokens : np.ndarry (dtype: int)
        Array of integers whose values correspond to indices

    const_pos : list of int
        A list of indicies of constant placeholders along the traversal.

    float_pos : list of float
        A list of indices of constants placeholders or floating-point constants
        along the traversal.

    sympy_expr : str
        The (lazily calculated) SymPy expression corresponding to the program.
        Used for pretty printing _only_.

    base_r : float
        The base reward (reward without penalty) of the program on the training
        data.

    complexity : float
        The (lazily calcualted) complexity of the program.

    r : float
        The (lazily calculated) reward of the program on the training data.

    count : int
        The number of times this Program has been sampled.

    str : str
        String representation of tokens. Useful as unique identifier.
    """

    # Static variables
    library = None          # List of operators/terminals for each token
    arities = None          # Array of arities for each token
    reward_function = None  # Reward function
    const_optimizer = None  # Function to optimize constants
    cache = {}
    primitive_set = None
    
    # Additional derived static variables
    L = None                # Length of library
    terminal_tokens = None  # Tokens corresponding to terminals
    float_tokens = None     # Tokens corresponding to hard-coded floats
    var_tokens = None       # Tokens corresponding to input variables
    unary_tokens = None     # Tokens corresponding to unary operators
    binary_tokens = None    # Tokens corresponding to binary operators
    trig_tokens = None      # Tokens corresponding to trig functions
    const_token = None      # Token corresponding to constant
    inverse_tokens = None   # Dict of token to inverse tokens
    parent_adjust = None    # Array to transform library index to non-terminal sub-library index. Values of -1 correspond to invalid entry (i.e. terminal parent)
    n_input_var = None      # Number of x{} variables

    # Cython-related static variables
    have_cython = None      # Do we have cython installed
    execute = None          # Link to execute. Either cython or python
    cyfunc = None           # Link to cyfunc lib since we do an include inline
        
    def __init__(self, tokens, optimize):

        self._tokens_to_program(tokens)
        
        if optimize:
            _ = self.optimize()
        self.count = 1
    
    def _tokens_to_program(self, tokens):
        
        """
        Builds the program from a list of tokens, optimizes the constants
        against training data, and evalutes the reward.
        """
        
        self.traversal      = [Program.library[t] for t in tokens]
        self.const_pos      = [i for i,t in enumerate(tokens) if t == Program.const_token] # Just constant placeholder positions
        self.len_traversal  = len(self.traversal)
            
        if self.have_cython and self.len_traversal > 1:
            self.float_pos      = self.const_pos + [i for i,t in enumerate(tokens) if isinstance(Program.library[t], np.float32)] # Constant placeholder + floating-point positions
            self.new_traversal  = [Program.library[t] for t in tokens]
            self.is_function    = array.array('i',[isinstance(t, Function) for t in self.new_traversal])
            self.var_pos        = [i for i,t in enumerate(self.traversal) if isinstance(t, int)]   
        
        self.tokens = tokens
        self.invalid = False
        self.str = tokens.tostring()
        
    def cython_execute(self, X):
        """Executes the program according to X using Cython.

        Parameters
        ----------
        X : array-like, shape = [n_samples, n_features]
            Training vectors, where n_samples is the number of samples and
            n_features is the number of features.
        
        Returns
        -------
        y_hats : array-like, shape = [n_samples]
            The result of executing the program on X.
        """

        if self.len_traversal > 1:
            print("Before {}".format(get_size(self.new_traversal)))
            R = self.cyfunc.execute(X, self.len_traversal, self.traversal, self.new_traversal, self.float_pos, self.var_pos, self.is_function)
            print("After {}".format(get_size(self.new_traversal)))
            return R
        else:
            return self.python_execute(X)
    
    def python_execute(self, X):
        """Executes the program according to X using Python.

        Parameters
        ----------
        X : array-like, shape = [n_samples, n_features]
            Training vectors, where n_samples is the number of samples and
            n_features is the number of features.

        Returns
        -------
        y_hats : array-like, shape = [n_samples]
            The result of executing the program on X.
        """

        # Check for single-node programs
        node = self.traversal[0]
        if isinstance(node, float):
            return np.repeat(node, X.shape[0])
        if isinstance(node, int):
            return X[:, node]

        apply_stack = []

        for node in self.traversal:

            if isinstance(node, Function):
                apply_stack.append([node])
            else:
                # Lazily evaluate later
                apply_stack[-1].append(node)

            while len(apply_stack[-1]) == apply_stack[-1][0].arity + 1:
                # Apply functions that have sufficient arguments
                function = apply_stack[-1][0]
                terminals = [np.repeat(t, X.shape[0]) if isinstance(t, float)
                             else X[:, t] if isinstance(t, int)
                             else t for t in apply_stack[-1][1:]]
                intermediate_result = function(*terminals)
                if len(apply_stack) != 1:
                    apply_stack.pop()
                    apply_stack[-1].append(intermediate_result)
                else:
                    return intermediate_result

        # We should never get here
        assert False, "Function should never get here!"
        return None    
    
    
    def optimize(self):
        """
        Optimizes the constant tokens against the training data and returns the
        optimized constants.

        This function generates an objective function based on the training
        dataset, reward function, and constant optimizer. It ignores penalties
        because the Program structure is fixed, thus penalties are all the same.
        It then optimizes the constants of the program and returns the optimized
        constants.

        Returns
        _______
        optimized_constants : vector
            Array of optimized constants.
        """

        # TBD: Should return np.float32

        # Create the objective function, which is a function of the constants being optimized
        def f(consts):
            self.set_constants(consts)
            r = self.reward_function()
            obj = -r # Constant optimizer minimizes the objective function

            # Need to reset to False so that a single invalid call during
            # constant optimization doesn't render the whole Program invalid.
            self.invalid = False

            return obj

        
        assert self.execute is not None, "set_execute needs to be called first"
        
        if len(self.const_pos) > 0:
            # Do the optimization
            x0 = np.ones(len(self.const_pos)) # Initial guess
            optimized_constants = Program.const_optimizer(f, x0)
            self.set_constants(optimized_constants)

        else:
            # No need to optimize if there are no constants
            optimized_constants = []

        return optimized_constants

    def set_constants(self, consts):
        """Sets the program's constants to the given values"""

        for i, const in enumerate(consts):
            self.traversal[self.const_pos[i]] = const


    @classmethod
    def clear_cache(cls):
        """Clears the class' cache"""

        cls.cache = {}


    @classmethod
    def set_const_optimizer(cls, name, **kwargs):
        """Sets the class' constant optimizer"""

        const_optimizer = make_const_optimizer(name, **kwargs)
        Program.const_optimizer = const_optimizer


    @classmethod
    def set_complexity_penalty(cls, name, weight):
        """Sets the class' complexity penalty"""

        all_functions = {
            # No penalty
            None : lambda p : 0.0,

            # Length of tree
            "length" : lambda p : len(p)
        }

        assert name in all_functions, "Unrecognzied complexity penalty name"

        if weight == 0:
            Program.complexity_penalty = lambda p : 0.0
        else:
            Program.complexity_penalty = lambda p : weight * all_functions[name](p)


    @classmethod
    def set_execute(cls, protected):
        """Sets which execute method to use"""
        
        """
        If cython ran, we will have a 'c' file generated. The dynamic libary can be 
        given different names, so it's not reliable for testing if cython ran.
        """
        cpath = os.path.join(os.path.dirname(__file__),'cyfunc.c')
        
        if os.path.isfile(cpath):
            from .                  import cyfunc
            Program.cyfunc          = cyfunc
            execute_function        = Program.cython_execute
            Program.have_cython     = True
        else:
            execute_function        = Program.python_execute
            Program.have_cython     = False

        if protected:
            Program.execute = execute_function
        else:

            class InvalidLog():
                """Log class to catch and record numpy warning messages"""

                def __init__(self):
                    self.error_type = None # One of ['divide', 'overflow', 'underflow', 'invalid']
                    self.error_node = None # E.g. 'exp', 'log', 'true_divide'
                    self.new_entry = False # Flag for whether a warning has been encountered during a call to Program.execute()

                def write(self, message):
                    """This is called by numpy when encountering a warning"""

                    if not self.new_entry: # Only record the first warning encounter
                        message = message.strip().split(' ')
                        self.error_type = message[1]
                        self.error_node = message[-1]
                    self.new_entry = True

                def update(self, p):
                    """If a floating-point error was encountered, set Program.invalid
                    to True and record the error type and error node."""

                    if self.new_entry:
                        p.invalid = True
                        p.error_type = self.error_type
                        p.error_node = self.error_node
                        self.new_entry = False


            invalid_log = InvalidLog()
            np.seterrcall(invalid_log) # Tells numpy to call InvalidLog.write() when encountering a warning

            # Define closure for execute function
            def unsafe_execute(p, X):
                """This is a wrapper for execute_function. If a floating-point error
                would be hit, a warning is logged instead, p.invalid is set to True,
                and the appropriate nan/inf value is returned. It's up to the task's
                reward function to decide how to handle nans/infs."""

                with np.errstate(all='log'):
                    y = execute_function(p, X)
                    invalid_log.update(p)
                    return y

            Program.execute = unsafe_execute


    @classmethod
    def set_reward_function(cls, reward_function):
        """Sets the class reward function."""

        Program.reward_function = reward_function


    @classmethod
    def set_eval_function(cls, eval_function):
        """Sets the class eval function."""

        Program.eval_function = eval_function


    @classmethod
    def set_stochastic(cls, stochastic):
        """Sets the class stochasticity."""

        Program.stochastic = stochastic


    @classmethod
    def set_library(cls, operators, n_input_var, protected):
        """Sets the class library and arities."""

        # Add input variables
        Program.n_input_var = n_input_var
        Program.library     = list(range(n_input_var))
        Program.str_library = ["x{}".format(i+1) for i in range(n_input_var)]
        Program.arities     = [0] * n_input_var

        for i, op in enumerate(operators):

            # Function
            if op in function_map:

                # Prepend available protected operators with "protected_"
                if protected and not op.startswith("protected_"):
                    protected_op = "protected_{}".format(op)                    
                    if protected_op in function_map:
                        op = protected_op

                op = function_map[op]
                Program.library.append(op)
                Program.str_library.append(op.name)
                Program.arities.append(op.arity)

            # Hard-coded floating-point constant
            elif isinstance(op, float) or isinstance(op, int):
                op = np.float32(op)
                Program.library.append(op)
                Program.str_library.append(str(op))
                Program.arities.append(0)

            # Constant placeholder (to-be-optimized)
            elif op == "const":
                Program.library.append(op)
                Program.str_library.append(op)
                Program.arities.append(0)
                Program.const_token = i + n_input_var

            else:
                raise ValueError("Operation {} not recognized.".format(op))

        Program.arities = np.array(Program.arities, dtype=np.int32)

        count = 0
        Program.parent_adjust = np.full_like(Program.arities, -1)
        for i in range(len(Program.arities)):
            if Program.arities[i] > 0:
                Program.parent_adjust[i] = count
                count += 1

        Program.L = len(Program.library)
        trig_names = ["sin", "cos", "tan", "csc", "sec", "cot"]
        trig_names += ["arc" + name for name in trig_names]
        Program.var_tokens = np.array([t for t in range(Program.L) if isinstance(Program.library[t], int)], dtype=np.int32)
        Program.float_tokens = np.array([t for t in range(Program.L) if isinstance(Program.library[t], np.float32)], dtype=np.int32)
        Program.terminal_tokens = np.array([t for t in range(Program.L) if Program.arities[t] == 0], dtype=np.int32)
        Program.unary_tokens = np.array([t for t in range(Program.L) if Program.arities[t] == 1], dtype=np.int32)
        Program.binary_tokens = np.array([t for t in range(Program.L) if Program.arities[t] == 2], dtype=np.int32)
        Program.trig_tokens = np.array([t for t in range(Program.L) if isinstance(Program.library[t], Function) and Program.library[t].name in trig_names], dtype=np.int32)

        inverse_tokens = {
            "inv" : "inv",
            "neg" : "neg",
            "exp" : "log",
            "log" : "exp",
            "sqrt" : "n2",
            "n2" : "sqrt"
        }
        token_from_name = {t.name : i for i,t in enumerate(Program.library) if isinstance(t, Function)}
        Program.inverse_tokens = {token_from_name[k] : token_from_name[v] for k,v in inverse_tokens.items() if k in token_from_name and v in token_from_name}

        print("Library:\n\t{}".format(Program.str_library))

    @classmethod
    def set_primitive_set(cls, primitive_set):
        cls.primitive_set = primitive_set

    @cached_property
    def complexity(self):
        """Evaluates and returns the complexity of the program"""

        return Program.complexity_penalty(self.traversal)


    @cached_property
    def base_r(self):
        """Evaluates and returns the base reward of the program on the training
        set"""
        with warnings.catch_warnings():
            warnings.simplefilter("ignore")
            
            return self.reward_function()


    @cached_property
    def r(self):
        """Evaluates and returns the reward of the program on the training
        set"""
        with warnings.catch_warnings():
            warnings.simplefilter("ignore")
            
            return self.base_r - self.complexity


    @cached_property
    def evaluate(self):
        """Evaluates and returns the evaluation metrics of the program."""
        with warnings.catch_warnings():
            warnings.simplefilter("ignore")
            
            return self.eval_function()
    
    @cached_property
    def complexity_eureqa(self):
        """Computes sum of token complexity based on Eureqa complexity measures."""

        complexity = sum([t.complexity if isinstance(t, Function) else 1 for t in self.traversal])
        return complexity


    @cached_property
    def sympy_expr(self):
        """
        Returns the attribute self.sympy_expr.

        This is actually a bit complicated because we have to go: traversal -->
        tree --> serialized tree --> SymPy expression
        """

        tree = self.traversal.copy()
        tree = build_tree(tree)
        tree = convert_to_sympy(tree)
        try:
            expr = parse_expr(tree.__repr__()) # SymPy expression
        except:
            expr = "N/A"
            
        return expr


    def pretty(self):
        """Returns pretty printed string of the program"""
        return pretty(self.sympy_expr)


    def print_stats(self):
        """Prints the statistics of the program"""
        print("\tReward: {}".format(self.r))
        print("\tBase reward: {}".format(self.base_r))
        print("\tCount: {}".format(self.count))
        print("\tTraversal: {}".format(self))
        print("\tExpression:")
        print("{}\n".format(indent(self.pretty(), '\t  ')))


    def __repr__(self):
        """Prints the program's traversal"""

        return ','.join(["x{}".format(f + 1) if isinstance(f, int) else str(f) if isinstance(f, float) or isinstance(f, np.float32) else f.name for f in self.traversal])


###############################################################################
# Everything below this line is currently only being used for pretty printing #
###############################################################################


# Possible library elements that sympy capitalizes
capital = ["add", "mul", "pow"]


class Node(object):
    """Basic tree class supporting printing"""

    def __init__(self, val):
        self.val = val
        self.children = []

    def __repr__(self):
        children_repr = ",".join(repr(child) for child in self.children)
        if len(self.children) == 0:
            return self.val # Avoids unnecessary parantheses, e.g. x1()
        return "{}({})".format(self.val, children_repr)


def build_tree(traversal, order="preorder"):
    """Recursively builds tree from pre-order traversal"""

    if order == "preorder":
        op = traversal.pop(0)

        if isinstance(op, Function):
            val = op.name
            if val in capital:
                val = val.capitalize()
            n_children = op.arity
        elif isinstance(op, int):
            val = "x{}".format(op + 1)
            n_children = 0
        elif isinstance(op, float) or isinstance(op, np.float32):
            val = str(op)
            n_children = 0
        else:
            raise ValueError("Unrecognized type: {}".format(type(op)))

        node = Node(val)

        for _ in range(n_children):
            node.children.append(build_tree(traversal))

        return node

    elif order == "postorder":
        raise NotImplementedError

    elif order == "inorder":
        raise NotImplementedError


def convert_to_sympy(node):
    """Adjusts trees to only use node values supported by sympy"""

    if node.val == "div":
        node.val = "Mul"
        new_right = Node("Pow")
        new_right.children.append(node.children[1])
        new_right.children.append(Node("-1"))
        node.children[1] = new_right

    elif node.val == "sub":
        node.val = "Add"
        new_right = Node("Mul")
        new_right.children.append(node.children[1])
        new_right.children.append(Node("-1"))
        node.children[1] = new_right

    elif node.val == "inv":
        node.val = Node("Pow")
        node.children.append(Node("-1"))

    elif node.val == "neg":
        node.val = Node("Mul")
        node.children.append(Node("-1"))
        
    elif node.val == "n2":
        node.val = "Pow"
        node.children.append(Node("2"))
        
    elif node.val == "n3":
        node.val = "Pow"
        node.children.append(Node("3"))
        
    elif node.val == "n4":
        node.val = "Pow"
        node.children.append(Node("4"))
        
    for child in node.children:
        convert_to_sympy(child)
        

        
    return node<|MERGE_RESOLUTION|>--- conflicted
+++ resolved
@@ -15,7 +15,7 @@
 from dsr.utils import cached_property
 import dsr.utils as U
 
-<<<<<<< HEAD
+
 try:
     from deap import gp 
 except ImportError:
@@ -87,7 +87,7 @@
     
     
     return tokens
-=======
+
 
 def from_str_tokens(str_tokens, optimize):
     """
@@ -140,8 +140,6 @@
 
     return p
 
->>>>>>> e629eec2
-
 def from_tokens(tokens, optimize):
     """
     Memoized function to generate a Program from a list of tokens.
@@ -187,9 +185,6 @@
             Program.cache[key] = p
 
     return p
-
-
-<<<<<<< HEAD
 
 def DEAP_to_tokens(individual, tokens_size):
         
@@ -318,9 +313,6 @@
     '''
     return individual
 
-
-=======
->>>>>>> e629eec2
 class Program(object):
     """
     The executable program representing the symbolic expression.
