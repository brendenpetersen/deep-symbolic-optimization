--- conflicted
+++ resolved
@@ -14,19 +14,10 @@
 from dsr.const import make_const_optimizer
 from dsr.utils import cached_property
 import dsr.utils as U
-<<<<<<< HEAD
-    
-def _finish_tokens(tokens):
-=======
-
-
-try:
-    from deap import gp 
-except ImportError:
-    gp = None
+
 
 def _finish_tokens(tokens, n_objects: int = 1):
->>>>>>> df3d97e7
+
     """
     Finish the token strings to make sure they are a valid program. 
     
@@ -124,12 +115,9 @@
 
     return p
 
-<<<<<<< HEAD
-
-def from_tokens(tokens, optimize, skip_cache=False, on_policy=True):
-=======
+
 def from_tokens(tokens, optimize, skip_cache=False, on_policy=True, n_objects=1):
->>>>>>> df3d97e7
+
     """
     Memoized function to generate a Program from a list of tokens.
 
