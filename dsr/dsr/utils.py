"""Utility functions used in deep symbolic regression."""

import collections
import copy
import functools
import numpy as np
import time


def is_float(s):
    """Determine whether str can be cast to float."""

    try:
        float(s)
        return True
    except ValueError:
        return False


# Adapted from: https://stackoverflow.com/questions/32791911/fast-calculation-of-pareto-front-in-python
def is_pareto_efficient(costs):
    """
    Find the pareto-efficient points given an array of costs.

    Parameters
    ----------

    costs : np.ndarray
        Array of shape (n_points, n_costs).

    Returns
    -------

    is_efficient_maek : np.ndarray (dtype:bool)
        Array of which elements in costs are pareto-efficient.
    """

    is_efficient = np.arange(costs.shape[0])
    n_points = costs.shape[0]
    next_point_index = 0  # Next index in the is_efficient array to search for
    while next_point_index<len(costs):
        nondominated_point_mask = np.any(costs<costs[next_point_index], axis=1)
        nondominated_point_mask[next_point_index] = True
        is_efficient = is_efficient[nondominated_point_mask]  # Remove dominated points
        costs = costs[nondominated_point_mask]
        next_point_index = np.sum(nondominated_point_mask[:next_point_index])+1
    is_efficient_mask = np.zeros(n_points, dtype=bool)
    is_efficient_mask[is_efficient] = True
    return is_efficient_mask

<<<<<<< HEAD

=======
>>>>>>> 152404f0
class cached_property(object):
    """
    Decorator used for lazy evaluation of an object attribute. The property
    should be non-mutable, since it replaces itself.
    """

    def __init__(self, getter):
        self.getter = getter

        functools.update_wrapper(self, getter)

    def __get__(self, obj, cls):
        if obj is None:
            return self

        value = self.getter(obj)
        setattr(obj, self.getter.__name__, value)
        return value


def weighted_quantile(values, weights, q):
    """
    Computes the weighted quantile, equivalent to the exact quantile of the
    empirical distribution.

    Given ordered samples x_1 <= ... <= x_n, with corresponding weights w_1,
    ..., w_n, where sum_i(w_i) = 1.0, the weighted quantile is the minimum x_i
    for which the cumulative sum up to x_i is greater than or equal to 1.

    Quantile = min{ x_i | x_1 + ... + x_i >= q }
    """

    sorted_indices = np.argsort(values)
    sorted_weights = weights[sorted_indices]
    sorted_values = values[sorted_indices]
    cum_sorted_weights = np.cumsum(sorted_weights)
    i_quantile = np.argmax(cum_sorted_weights >= q)
    quantile = sorted_values[i_quantile]

    # NOTE: This implementation is equivalent to (but much faster than) the
    # following:
    # from scipy import stats
    # empirical_dist = stats.rv_discrete(name='empirical_dist', values=(values, weights))
    # quantile = empirical_dist.ppf(q)

    return quantile



# Entropy computation in batch
def empirical_entropy(labels):

    n_labels = len(labels)

    if n_labels <= 1:
        return 0

    value,counts = np.unique(labels, return_counts=True)
    probs = counts / n_labels
    n_classes = np.count_nonzero(probs)

    if n_classes <= 1:
        return 0

    ent = 0.
    # Compute entropy
    for i in probs:
        ent -= i * np.log(i)

    return ent

def get_duration(start_time):
    return get_human_readable_time(time.time() - start_time)

def get_human_readable_time(s):
    m, s = divmod(s, 60)
    h, m = divmod(m, 60)
    d, h = divmod(h, 24)
    return "{:02d}:{:02d}:{:02d}:{:05.2f}".format(int(d), int(h), int(m), s)

def safe_merge_dicts(base_dict, update_dict):
    """Merges two dictionaries without changing the source dictionaries.

    Parameters
    ----------
        base_dict : dict
            Source dictionary with initial values.
        update_dict : dict
            Dictionary with changed values to update the base dictionary.

    Returns
    -------
        new_dict : dict
            Dictionary containing values from the merged dictionaries.
    """
    if base_dict is None:
        return update_dict
    base_dict = copy.deepcopy(base_dict)
    for key, value in update_dict.items():
        if isinstance(value, collections.Mapping):
            base_dict[key] = safe_merge_dicts(base_dict.get(key, {}), value)
        else:
            base_dict[key] = value
    return base_dict<|MERGE_RESOLUTION|>--- conflicted
+++ resolved
@@ -48,10 +48,7 @@
     is_efficient_mask[is_efficient] = True
     return is_efficient_mask
 
-<<<<<<< HEAD
 
-=======
->>>>>>> 152404f0
 class cached_property(object):
     """
     Decorator used for lazy evaluation of an object attribute. The property
@@ -100,7 +97,6 @@
     return quantile
 
 
-
 # Entropy computation in batch
 def empirical_entropy(labels):
 
@@ -123,14 +119,17 @@
 
     return ent
 
+
 def get_duration(start_time):
     return get_human_readable_time(time.time() - start_time)
+
 
 def get_human_readable_time(s):
     m, s = divmod(s, 60)
     h, m = divmod(m, 60)
     d, h = divmod(h, 24)
     return "{:02d}:{:02d}:{:02d}:{:05.2f}".format(int(d), int(h), int(m), s)
+
 
 def safe_merge_dicts(base_dict, update_dict):
     """Merges two dictionaries without changing the source dictionaries.
