import gym

try:
    import pybullet_envs
except ImportError:
    pybullet_envs = None

import numpy as np

import dsr
from dsr.program import Program, from_str_tokens
from dsr.library import Library
from dsr.functions import create_tokens
from . import utils as U


REWARD_SEED_SHIFT = int(1e6) # Reserve the first million seeds for evaluation

<<<<<<< HEAD
# This is a dictionary with  "NameEnv" : [minR, maxR].
# The reward scaling is given by r_scaled = minR/(minR-maxR) - r/(minR-maxR)
=======
# Pre-computed values for reward scale
>>>>>>> b58b7789
REWARD_SCALE = {
    "CustomCartPoleContinuous-v0" : [0.0,1000.0],
    "MountainCarContinuous-v0" : [0.0,93.95],
    "Pendulum-v0" : [-1300.0,-147.56],
    "InvertedDoublePendulumBulletEnv-v0" : [0.0,9357.77],
    "InvertedPendulumSwingupBulletEnv-v0" : [0.0,891.34],
    "LunarLanderContinuous-v2" : [0.0,272.65],
    "HopperBulletEnv-v0" : [0.0,2741.86],
    "ReacherBulletEnv-v0" : [-5.0, 19.05],
    "BipedalWalker-v2" : [-60.0, 312.0]
}


def make_control_task(function_set, name, action_spec, algorithm=None,
    anchor=None, n_episodes_train=5, n_episodes_test=1000, success_score=None,
    stochastic=True, protected=False, env_kwargs=None, fix_seeds=False,
    episode_seed_shift=0, reward_scale=True):
    """
    Factory function for episodic reward function of a reinforcement learning
    environment with continuous actions. This includes closures for the
    environment, an anchor model, and fixed symbolic actions.

    Parameters
    ----------

    function_set : list
        List of allowable functions.

    name : str
        Name of Gym environment.

    action_spec : list
        List of action specifications: None, "anchor", or a list of tokens.

    algorithm : str or None
        Name of algorithm corresponding to anchor path, or None to use default
        anchor for given environment.

    anchor : str or None
        Path to anchor model, or None to use default anchor for given
        environment.

    n_episodes_train : int
        Number of episodes to run during training.

    n_episodes_test : int
        Number of episodes to run during testing.

    stochastic : bool
        If True, Programs will not be cached, and thus identical traversals will
        be evaluated as unique objects. The hall of fame will be based on the
        average reward seen for each unique traversal.

    protected : bool
        Whether or not to use protected operators.

    env_kwargs : dict
        Dictionary of environment kwargs passed to gym.make().

    fix_seeds : bool
        If True, environment uses the first n_episodes_train seeds for reward
        and the next n_episodes_test seeds for evaluation. This makes the task
        deterministic.

    episode_seed_shift : int
        Training episode seeds start at episode_seed_shift * 100 +
        REWARD_SEED_SHIFT. This has no effect if fix_seeds == False.

    reward_scale : list or bool
        If list: list of [r_min, r_max] used to scale rewards. If True, use
        default values in REWARD_SCALE. If False, don't scale rewards.

    Returns
    -------

    See dsr.task.task.make_task().
    """

    assert "Bullet" not in name or pybullet_envs is not None, "Must install pybullet_envs."
    if env_kwargs is None:
        env_kwargs = {}

    # Define closures for environment and anchor model
    env = gym.make(name, **env_kwargs)

    if isinstance(reward_scale, list):
        assert len(reward_scale) == 2, "Reward scale should be length 2: min, max."
        r_min, r_max = reward_scale
    elif reward_scale:
        if name in REWARD_SCALE:
            r_min, r_max = REWARD_SCALE[name]
        else:
            raise RuntimeError("{} has no default values for reward_scale. Use reward_scale=False or specify reward_scale=[r_min, r_max].".format(name))
    else:
        r_min = r_max = None

    # HACK: Wrap pybullet envs in TimeFeatureWrapper
    # TBD: Load the Zoo hyperparameters, including wrapper features, not just the model.
    # Note Zoo is not implemented as a package, which might make this tedious
    if "Bullet" in name:
        env = U.TimeFeatureWrapper(env)

    # Set the library (need to do this now in case there are symbolic actions)
    if fix_seeds and stochastic:
        print("WARNING: fix_seeds=True renders task deterministic. Overriding to stochastic=False.")
        stochastic = False
    n_input_var = env.observation_space.shape[0]
    tokens = create_tokens(n_input_var, function_set, protected)
    library = Library(tokens)
    Program.library = library

    # Configuration assertions
    assert len(env.observation_space.shape) == 1, "Only support vector observation spaces."
    assert isinstance(env.action_space, gym.spaces.Box), "Only supports continuous action spaces."
    n_actions = env.action_space.shape[0]
    assert n_actions == len(action_spec), "Received specifications for {} action dimensions; expected {}.".format(len(action_spec), n_actions)
    assert len([v for v in action_spec if v is None]) <= 1, "No more than 1 action_spec element can be None."
    assert int(algorithm is None) + int(anchor is None) in [0, 2], "Either none or both of (algorithm, anchor) must be None."

    # Load the anchor model (if applicable)
    if "anchor" in action_spec:
        # Load custom anchor, if provided, otherwise load default
        if algorithm is not None and anchor is not None:
            U.load_model(algorithm, anchor_path)
        else:
            U.load_default_model(name)
        model = U.model
    else:
        model = None

    # Generate symbolic policies and determine action dimension
    symbolic_actions = {}
    action_dim = None
    for i, spec in enumerate(action_spec):

        # Action taken from anchor policy
        if spec == "anchor":
            continue

        # Action dimnension being learned
        if spec is None:
            action_dim = i

        # Pre-specified symbolic policy
        elif isinstance(spec, list) or isinstance(spec, str):
            str_tokens = spec
            p = from_str_tokens(str_tokens, optimize=False, skip_cache=True)
            symbolic_actions[i] = p

        else:
            assert False, "Action specifications must be None, a str/list of tokens, or 'anchor'."


    def get_action(p, obs):
        """Helper function to get an action from Program p according to obs,
        since Program.execute() requires 2D arrays but we only want 1D."""

        action = p.execute(np.array([obs]))[0]

        return action


    def run_episodes(p, n_episodes, evaluate):
        """Runs n_episodes episodes and returns each episodic reward."""

        # Run the episodes and return the average episodic reward
        r_episodes = np.zeros(n_episodes, dtype=np.float64) # Episodic rewards for each episode
        for i in range(n_episodes):

            # During evaluation, always use the same seeds
            if evaluate:
                env.seed(i)
            elif fix_seeds:
                env.seed(i + (episode_seed_shift * 100) + REWARD_SEED_SHIFT)
            obs = env.reset()
            done = False
            while not done:

                # Compute anchor actions
                if model is not None:
                    action, _ = model.predict(obs)
                else:
                    action = np.zeros(env.action_space.shape, dtype=np.float32)

                # Replace fixed symbolic actions
                for j, fixed_p in symbolic_actions.items():
                    action[j] = get_action(fixed_p, obs)

                # Replace symbolic action with current program
                if action_dim is not None:
                    action[action_dim] = get_action(p, obs)

                # Replace NaNs and clip infinites
                action[np.isnan(action)] = 0.0 # Replace NaNs with zero
                action = np.clip(action, env.action_space.low, env.action_space.high)

                obs, r, done, _ = env.step(action)
                r_episodes[i] += r

        return r_episodes


    def reward(p):

        # Run the episodes
        r_episodes = run_episodes(p, n_episodes_train, evaluate=False)

        # Return the mean
        r_avg = np.mean(r_episodes)

        # Scale rewards to [0, 1]
        if r_min is not None:
            r_avg = (r_avg - r_min) / (r_max - r_min)

        return r_avg


    def evaluate(p):

        # Run the episodes
        r_episodes = run_episodes(p, n_episodes_test, evaluate=True)

        # Compute eval statistics
        r_avg_test = np.mean(r_episodes)
        success_rate = np.mean(r_episodes >= success_score)
        success = success_rate == 1.0

        info = {
            "r_avg_test" : r_avg_test,
            "success_rate" : success_rate,
            "success" : success
        }
        return info

    extra_info = {
        "symbolic_actions" : symbolic_actions
    }

    task = dsr.task.Task(reward_function=reward,
                evaluate=evaluate,
                library=library,
                stochastic=stochastic,
                task_type='control',
                extra_info=extra_info)

    return task<|MERGE_RESOLUTION|>--- conflicted
+++ resolved
@@ -16,12 +16,7 @@
 
 REWARD_SEED_SHIFT = int(1e6) # Reserve the first million seeds for evaluation
 
-<<<<<<< HEAD
-# This is a dictionary with  "NameEnv" : [minR, maxR].
-# The reward scaling is given by r_scaled = minR/(minR-maxR) - r/(minR-maxR)
-=======
 # Pre-computed values for reward scale
->>>>>>> b58b7789
 REWARD_SCALE = {
     "CustomCartPoleContinuous-v0" : [0.0,1000.0],
     "MountainCarContinuous-v0" : [0.0,93.95],
